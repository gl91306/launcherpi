<<<<<<< HEAD
# launcherpi
Minecraft Launcher for Raspberry Pi computers.
=======
# ![alt text](https://github.com/gl91306/launcherpi/blob/main/icon.png?raw=true) launcherpi 
bascicly a mc launcher for the pi.
>>>>>>> eabbdc86
<|MERGE_RESOLUTION|>--- conflicted
+++ resolved
@@ -1,7 +1,2 @@
-<<<<<<< HEAD
-# launcherpi
-Minecraft Launcher for Raspberry Pi computers.
-=======
 # ![alt text](https://github.com/gl91306/launcherpi/blob/main/icon.png?raw=true) launcherpi 
-bascicly a mc launcher for the pi.
->>>>>>> eabbdc86
+Minecraft Launcher for Raspberry Pi computers.